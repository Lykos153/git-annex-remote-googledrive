#!/usr/bin/env python3
# git-annex-remote-googledrive adds direct support for Google Drive to git annex using the PyDrive lib
#
# Install in PATH as git-annex-remote-googledrive
#
# Copyright (C) 2017-2018  Silvio Ankermann
#
# This program is free software: you can redistribute it and/or modify it under the terms of version 3 of the GNU
# General Public License as published by the Free Software Foundation.
#
# This program is distributed in the hope that it will be useful, but WITHOUT ANY WARRANTY; without even the implied
# warranty of MERCHANTABILITY or FITNESS FOR A PARTICULAR PURPOSE.  See the GNU General Public License for more details.
#

import os, sys, traceback
import json

from pydrive.auth import GoogleAuth
from pydrive.drive import GoogleDrive
from oauth2client.client import OAuth2Credentials

from pydrive.files import ApiRequestError
from googleapiclient.errors import HttpError

from functools import wraps

from tenacity import Retrying, retry
from tenacity import retry_if_exception_type
from tenacity import wait_exponential, wait_fixed
from tenacity import stop_after_attempt

import annexremote
from annexremote import Master
from annexremote import ExportRemote
from annexremote import RemoteError
from annexremote import ProtocolError

versions = None

retry_conditions = {
        'wait': wait_exponential(multiplier=1, max=10),
        'retry': (
            retry_if_exception_type(ApiRequestError) |
            retry_if_exception_type(HttpError) |
            retry_if_exception_type(ConnectionResetError)
        ),
        'stop': stop_after_attempt(5),
        'reraise': True,
    }
    
def remotemethod(f):
    @wraps(f)
    def wrapper(self, *args, **kwargs):
        try:
            return f(self, *args, **kwargs)
        except RemoteError:
            self._send_traceback()
            raise
        except:
            self._send_traceback()
            raise RemoteError

    return wrapper


class GoogleRemote(ExportRemote):

    def __init__(self, annex):
        super().__init__(annex)
        self.presence_cache = dict()
        self.folder_cache = dict()
        self.state_cache = dict()

        self.gauth = GoogleAuth()
        self.gauth.settings['client_config_backend'] = 'settings'
        self.gauth.settings['client_config'] = {
            'client_id': '275666578511-ndjt6mkns3vgb60cbo7csrjn6mbh8gbf.apps.googleusercontent.com',
            'client_secret': 'Den2tu08pRU4s5KeCp5whas_',
            'auth_uri': 'https://accounts.google.com/o/oauth2/auth',
            'token_uri': 'https://accounts.google.com/o/oauth2/token',
            'revoke_uri': None,
            'redirect_uri': 'urn:ietf:wg:oauth:2.0:oob',
            }

    def setup(self):
        self.gauth.LoadCredentialsFile('token.json')

        if self.gauth.credentials is None:
            self.gauth.CommandLineAuth()
        elif self.gauth.access_token_expired:
            self.gauth.Refresh()
        else:
            self.gauth.Authorize()

        self.gauth.SaveCredentialsFile('token.json')
        print("Setup complete. An auth token was stored in token.json. Now run 'git annex initremote' with your desired parameters. If you don't run it from the same folder, specify via token=path/to/token.json")
         
    def migrate(self, prefix):
        self.prefix = prefix
        token_file = 'token.json'
        self.gauth.LoadCredentialsFile(token_file)

        try:
            if self.gauth.access_token_expired:
                self.gauth.Refresh()
            else:
                self.gauth.Authorize()
            self.drive = GoogleDrive(self.gauth)
            self.root = self._getfolder(self.prefix, create=False)
        except:
            raise RemoteError("Failed to access the remote directory. Ensure that you are connected to the internet and have successfully run 'git-annex-remote-googledrive setup'.")

        if not self.root:
            raise RemoteError("'{}' does not exist on the remote.".format(prefix))

        if (self.root == self.drive.CreateFile({'id': 'root'})):
            raise RemoteError("Root is not an allowed prefix")
            
        self.migration_count = {'moved':0, 'deleted':0}
        self._migration_traverse(self.root, self.prefix)
        
    @retry(wait=wait_fixed(2), retry=retry_conditions['retry'])   
    def _migration_traverse(self, current_folder, current_path):
        if current_folder == self.root:
            query = "'{}' in parents and \
                     mimeType='application/vnd.google-apps.folder' and \
                     trashed=false".format(current_folder['id'])
            for file_list in self.drive.ListFile({
                        'q': query , 
                        'maxResults': 100, 
                        'orderBy': 'title'}):
                for file_ in file_list:
                    self._migration_traverse(file_, current_path+"/"+file_['title'])
        else:
            query = "'{}' in parents and trashed=false".format(current_folder['id'])
            for file_list in self.drive.ListFile({
                            'q': query,
                            'maxResults': 100,
                            'orderBy': 'title'}):
                for file_ in file_list:
                    if file_['mimeType'] == 'application/vnd.google-apps.folder':
                        self._migration_traverse(file_, current_path+"/"+file_['title'])
                    else:
                        print ( "Moving {}/{}".format(current_path,file_['title']) )
                        file_['parents'] = [{'kind': 'drive#parentReference', 'id': self.root['id']}]
                        file_.Upload()
                        self.migration_count['moved'] += 1
            print ("Deleting folder {}".format(current_path))
            current_folder.Delete()
            self.migration_count['deleted'] += 1

    @remotemethod
    def initremote(self):
        self._send_version()
        self.prefix = self.annex.getconfig('prefix')
<<<<<<< HEAD
        if self.prefix == '' or self.prefix == '/':
            raise RemoteError("prefix must not be empty.")
=======
        self.root_id = None
        if(self.annex.getconfig('root_id')):
            self.root_id = self.annex.getconfig('root_id')
>>>>>>> 99455193

        token_file = self.annex.getconfig('token') or 'token.json'
        self.gauth.LoadCredentialsFile(token_file)

        if self.gauth.credentials is None:
            credentials = self.annex.getcreds('credentials')['user']
            if credentials:
                self.gauth.credentials = \
                    OAuth2Credentials.from_json(credentials)

        try:
            if self.gauth.access_token_expired:
                self.gauth.Refresh()
            else:
                self.gauth.Authorize()
            self.drive = GoogleDrive(self.gauth)
        except:
            raise RemoteError("Failed to authenticate with Google. Ensure that you are connected to the internet and have successfully run 'git-annex-remote-googledrive setup'.")

        try:
            self.root = self._getfolder(self.prefix, root_id=self.root_id)
        except:
            raise RemoteError("Failed to access the remote directory. Run the command with --debug to get more information.")

        if self.annex.getconfig('exporttree') != 'yes':
            query = "'{root_id}' in parents and \
                     mimeType='application/vnd.google-apps.folder' and \
                     trashed=false".format(root_id=self.root['id'])
            file_list = self.drive.ListFile({'q': query}).GetList()
            if len(file_list):
                raise RemoteError("{prefix} has subdirectories. Are you sure 'prefix' is set correctly? In case you're migrating from gdrive or rclone, run 'git-annex-remote-googledrive migrate {prefix}' first.".format(prefix=self.prefix))
        

        self.annex.setconfig('root_id', self.root['id'])
        credentials = ''.join(self.gauth.credentials.to_json().split())
        self.annex.setcreds('credentials', credentials, '')

    @remotemethod
    def prepare(self):
        self._send_version()
        self.prefix = self.annex.getconfig('prefix')
        credentials = self.annex.getcreds('credentials')['user']

        try:
            self.gauth.credentials = \
                OAuth2Credentials.from_json(credentials)
            if self.gauth.access_token_expired:
                self.gauth.Refresh()
            else:
                self.gauth.Authorize()

            self.drive = GoogleDrive(self.gauth)
        except:
            raise RemoteError("Failed to authenticate with Google. Ensure that you are connected to the internet \
or re-run 'git-annex-remote-googledrive setup' followed by 'git annex enableremote <remotename>'.")

        try:
            self.root = self._getfolder(self.prefix)
        except:
            raise RemoteError("Failed to access the remote directory. Ensure that git-annex-remote-googledrive has been configured correctly and has permission to access your Drive.")

        if self.root['id'] != self.annex.getconfig("root_id"):
            raise RemoteError("ID of root folder changed. Was the repo moved? Please check remote and re-run git annex enableremote")

        credentials = ''.join(self.gauth.credentials.to_json().split())
        self.annex.setcreds('credentials', credentials, '')
        
        # Clean up test keys
        query = "'{root_id}' in parents and \
                 title contains 'this-is-a-test-key'".format(
                    root_id=self.root['id']
                 )
        file_list = self.drive.ListFile({'q': query}).GetList()
        if len(file_list):
            self._info("Info: Cleaning up test keys")
        for file_ in file_list:
            file_.Delete()
    
    
    @remotemethod
    @retry(**retry_conditions)
    def transfer_store(self, key, fpath):
        if key not in self.presence_cache:
            self.checkpresent(key)
        if not self.presence_cache[key]:
            newfile = self.drive.CreateFile({
                            'title': key,
                            'parents': [{
                                'kind': 'drive#parentReference',
                                'id': self.root['id']
                            }],
                        })
            if os.path.getsize(fpath):
                newfile.SetContentFile(fpath)
            try:
                newfile.Upload()
            except:
                del self.presence_cache[key]
                raise
            else:
                self.presence_cache[key] = True

    @remotemethod
    @retry(**retry_conditions)
    def transfer_retrieve(self, key, fpath):
        newfile = self._getfile(key)
        newfile.GetContentFile(fpath)
    
    @remotemethod
    @retry(**retry_conditions)
    def checkpresent(self, key):
        file_ = self._getfile(key)
        if file_:
            self.presence_cache[key] = True
        else:
            self.presence_cache[key] = False
        return self.presence_cache[key]

    @remotemethod
    @retry(**retry_conditions)
    def remove(self, key):
        file_ = self._getfile(key)
        if file_:
            file_.Delete()

    @remotemethod
    @retry(**retry_conditions)
    def transferexport_store(self, key, fpath, name):
        if name not in self.presence_cache:
            self.checkpresentexport(key, name)
        if not self.presence_cache[name]:
            fileinfo = self._splitpath(name)
            parent = self._getfolder(fileinfo['path'], root=self.root,
                    create=True)
            newfile = \
                self.drive.CreateFile({
                            'title': fileinfo['filename'],
                            'parents': [{
                                'kind': 'drive#parentReference',
                                'id': parent['id']
                            }]
                        })
            if os.path.getsize(fpath):
                newfile.SetContentFile(fpath)
            try:
                newfile.Upload()
            except:
                del self.presence_cache[name]
            else:
                self._set_key_info(key, 'md5', newfile['md5Checksum'])
                self.presence_cache[name] = True

    @remotemethod
    @retry(**retry_conditions)
    def transferexport_retrieve(self, key, fpath, name):
        fileinfo = self._splitpath(name)
        parent = self._getfolder(fileinfo['path'], root=self.root, create=False)
        if not parent:
            raise RemoteError("File not present")
        newfile = self._getfile(fileinfo['filename'], parent=parent)
        newfile.GetContentFile(fpath)
            
    @remotemethod
    @retry(**retry_conditions)
    def checkpresentexport(self, key, name):
        fileinfo = self._splitpath(name)

        parent = self._getfolder(fileinfo['path'], root=self.root, create=False)
        if not parent:
            self.presence_cache[name] = False
            return False
        file_ = self._getfile(fileinfo['filename'], parent=parent)
        
        if file_ and file_['md5Checksum'] == self._get_key_info(key, 'md5'):
            self.presence_cache[name] = True
        elif file_ and self._get_key_info(key, 'md5') == None:
            self.presence_cache[name] = True
            self._set_key_info(key, 'md5', file_['md5Checksum'])
        elif file_ and file_['md5Checksum'] != self._get_key_info(key, 'md5'):
            raise RemoteError("{} was changed on remote side. Check the file or delete it in order to continue.".format(name))
        else:
            self.presence_cache[name] = False
        return self.presence_cache[name]

    @remotemethod
    @retry(**retry_conditions)
    def removeexport(self, key, name):
        fileinfo = self._splitpath(name)

        parent = self._getfolder(fileinfo['path'], root=self.root, create=False)
        if not parent:
            return
        file_ = self._getfile(fileinfo['filename'], parent=parent)
        if file_:
            file_.Delete()

    @remotemethod
    @retry(**retry_conditions)
    def removeexportdirectory(self, directory):
        file_ = self._getfolder(directory, root=self.root, create=False)
        if file_:
            file_.Delete()

    @remotemethod
    @retry(**retry_conditions)
    def renameexport(self, key, name, new_name):
        oldfileinfo = self._splitpath(name)
        newfileinfo = self._splitpath(new_name)
        oldparent = self._getfolder(oldfileinfo['path'],
                                    root=self.root, create=False)
        newparent = self._getfolder(newfileinfo['path'],
                                    root=self.root, create=True)
        file_ = self._getfile(oldfileinfo['filename'],
                              parent=oldfileinfo['parent'])
        if oldfileinfo['path'] != newfileinfo['path']:
            file_['parents'] = [{'kind': 'drive#parentReference',
                                'id': newparent['id']}]
        if oldfileinfo['filename'] != newfileinfo['filename']:
            file_['title'] = newfileinfo['filename']
        file_.Upload()


    def _getfile(self, filename, parent=None):
        if not parent:
            parent = self.root
        query = "'{parent_id}' in parents and \
                 title='{filename}' and \
                 trashed=false".format(
                    parent_id=parent['id'],
                    filename=filename.replace("'", r"\'")
                 )
        file_list = self.drive.ListFile({'q': query}).GetList()
        if (len(file_list) == 1):
            return file_list[0]
        elif len(file_list) == 0:
            return None
        else:
            raise RemoteError ("There are two or more files named {}".format(key))
    
    def _getfolder(self, path, root=None, root_id=None, create=True):
        path_list = path.strip('/').split('/')
        if root:
            current_folder = root
            current_path = self.prefix
        else:
            if root_id is None:
                root_id = 'root'
            current_folder = self.drive.CreateFile({'id': root_id})
            current_path = ''

        if path == '':
            return current_folder
        for folder in path_list:
            current_path = '/'.join([current_path, folder])
            if current_path in self.folder_cache:
                current_folder = self.folder_cache[current_path]
                continue
                
            query = "'{current_folder_id}' in parents and \
                     title='{folder}' and \
                     trashed=false".format(
                        current_folder_id=current_folder['id'], 
                        folder=folder.replace("'", r"\'")
                     )
            file_list = self.drive.ListFile({'q': query}).GetList()
            if (len(file_list) == 1):
                current_folder = file_list[0]
            elif len(file_list) == 0:
                if create:
                    current_folder = \
                        self.drive.CreateFile({'title': folder,
                            'parents': [{'kind': 'drive#parentReference'
                            , 'id': current_folder['id']}],
                            'mimeType': 'application/vnd.google-apps.folder'
                            })
                    current_folder.Upload()
                else:
                    return None
            else:
                raise self.RemoteError(
                    "There are two or more folders named {}".format(current_path)
                )
            self.folder_cache[current_path] = current_folder

        return current_folder

    def _splitpath(self, filename):
        splitpath = filename.rsplit('/', 1)
        exportfile = dict()
        if len(splitpath) == 2:
            exportfile['path'] = splitpath[0]
            exportfile['filename'] = splitpath[1]
        else:
            exportfile['path'] = ''
            exportfile['filename'] = splitpath[0]
        return exportfile

    def _send_traceback(self):
        self._send_version()
        for line in traceback.format_exc().splitlines():
            self.annex.debug(line)
            
    def _send_version(self):
        global get_versions
        versions = get_versions()
        self.annex.debug("Running {} version {}".format(
                            os.path.basename(__file__),
                            versions['this']
                        ))
        self.annex.debug("Using AnnexRemote version", versions['annexremote'])
    
    def _info(self, message):
        try:
            self.annex.info(message)
        except ProtocolError:
            self.annex.debug(message)
            
    def _get_key_info(self, key, field):
        if key not in self.state_cache or field not in self.state_cache[key]:
            try:
                self.state_cache[key] = json.loads(self.annex.getstate(key))
            except:
                self.state_cache[key] = {field: None}
        return self.state_cache[key][field]
            
    def _set_key_info(self, key, field, value):
        if self._get_key_info(key, field) != value:
            self.state_cache[key][field] = value
            self.annex.setstate(key, 
                                json.dumps(
                                    self.state_cache[key],
                                    separators=(',', ':')
                                ))
        
class bcolors:
    HEADER = '\033[95m'
    OKBLUE = '\033[94m'
    OKGREEN = '\033[92m'
    WARNING = '\033[93m'
    FAIL = '\033[91m'
    ENDC = '\033[0m'
    BOLD = '\033[1m'
    UNDERLINE = '\033[4m'

def get_versions():
    output = {}
    if versions:
        output['this'] = versions['version']
    else:
        output['this'] = "unknown"
    if hasattr(annexremote, '__version__'):
        output['annexremote'] = annexremote.__version__
    else:
        output['annexremote'] = "unknown"
    return output

def main():
    if len(sys.argv) > 1:
        if sys.argv[1] == 'setup':
            with open(os.devnull, 'w') as devnull:
                master = Master(devnull)
                remote = GoogleRemote(master)
                remote.setup()
            return
        elif sys.argv[1] == 'version':
            print(os.path.basename(__file__), get_versions()['this'])
            print("Using AnnexRemote", get_versions()['annexremote'])
            return
        elif sys.argv[1] == 'migrate':
            with open(os.devnull, 'w') as devnull:
                master = Master(devnull)
                remote = GoogleRemote(master)
                if len(sys.argv) != 3:
                    print ("Usage: git-annex-remote-googledrive migrate <prefix>")
                    return
                    
                try:
                    remote.migrate(sys.argv[2])
                except (KeyboardInterrupt, SystemExit):
                    print ("\n{}Exiting.".format(bcolors.WARNING))
                    if hasattr(remote, 'migration_count') and \
                                    remote.migration_count['moved'] != 0:
                        print ("The remote is in an undefined state now. Re-run this script before using git-annex on it.")
                except Exception as e:
                    print ("\n{}Error: {}".format(bcolors.FAIL, e))
                    if hasattr(remote, 'migration_count') and \
                                    remote.migration_count['moved'] != 0:
                        print ("The remote is in an undefined state now. Re-run this script before using git-annex on it.")
                else:
                    print ("\n{}Finished.".format(bcolors.OKGREEN))
                    print ("The remote has benn successfully migrated and can now be used with git-annex-remote-googledrive. Consider checking consistency with 'git annex fsck --from=<remotename> --fast'")
                    print ( "Processed {} subfolders".format(
                                    remote.migration_count['deleted']))
                    print ( "Moved {} files{}".format(
                                remote.migration_count['moved'],
                                bcolors.ENDC
                            )
                    )

            return

    output = sys.stdout
    sys.stdout = sys.stderr

    master = Master(output)
    master.LinkRemote(GoogleRemote(master))
    master.Listen()


if __name__ == '__main__':
    main()


			<|MERGE_RESOLUTION|>--- conflicted
+++ resolved
@@ -153,14 +153,9 @@
     def initremote(self):
         self._send_version()
         self.prefix = self.annex.getconfig('prefix')
-<<<<<<< HEAD
-        if self.prefix == '' or self.prefix == '/':
-            raise RemoteError("prefix must not be empty.")
-=======
         self.root_id = None
         if(self.annex.getconfig('root_id')):
             self.root_id = self.annex.getconfig('root_id')
->>>>>>> 99455193
 
         token_file = self.annex.getconfig('token') or 'token.json'
         self.gauth.LoadCredentialsFile(token_file)
